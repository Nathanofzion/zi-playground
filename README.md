<div align="center">

# 🚀 Zig3 V3, Stellar, Soroban, Airdrop, Classic Referrel, Staking Next.js 14 Referrel Web Template

<p align="center">
  <a href="https://zioncoin.org.uk/">
    <img src="https://zioncoin.org.uk/wp-content/uploads/2023/12/Zi_Zioncoin_Ticker.png" alt="Zioncoin.org.uk"/>
  </a>
</p>

<p align="center">
  <a href="https://stellar.org/">
    <img src="https://cdn.sanity.io/images/e2r40yh6/production-i18n/0a68a5dca134b65df72fd765865b65af68233e64-3104x1072.png?w=1440&auto=format&dpr=2" alt="Stellar.org"/>
  </a>
</p>
<p align="center">
  <a href="https://nextjs.org/">
    <img src="https://img.shields.io/badge/Next.js-14-black?style=for-the-badge&logo=nextdotjs" alt="Next.js"/>
  </a>
  <a href="https://www.typescriptlang.org/">
    <img src="https://img.shields.io/badge/TypeScript-blue?style=for-the-badge&logo=typescript&logoColor=white" alt="TypeScript"/>
  </a>
  <a href="https://next-auth.js.org/">
    <img src="https://img.shields.io/badge/NextAuth.js-black?style=for-the-badge&logo=nextauth&logoColor=white" alt="NextAuth.js"/>
  </a>
  <a href="https://vercel.com/">
    <img src="https://img.shields.io/badge/Vercel-000000?style=for-the-badge&logo=vercel&logoColor=white" alt="Vercel"/>
  </a>
  <a href="https://www.tremor.so">
    <img src="https://img.shields.io/badge/Tremor-FD0061?style=for-the-badge" alt="Tremor"/>
  </a>
  <a href="https://tailwindcss.com/">
    <img src="https://img.shields.io/badge/Tailwind_CSS-3-38B2AC?style=for-the-badge&logo=tailwind-css&logoColor=white" alt="Tailwind CSS"/>
  </a>
</p>

**Stellar, Zig3 v3 Airdrop dapp, Next.js 14** web Rewards magic link referral system (inspired by Slack 😎, Notion 📝, and Figma 🎨) built with **Next Auth** and **Soroban**. Styled with **Tremor** components and  **Tailwind CSS**.

</div>

## 🚩 Overview  





The merged project, **Zi Airdrop Playground**, is a decentralized application (dApp) built with **Next.js 14**, combining features for secure airdrop management with a referral system inspired by modern platforms like Slack, Notion, and Figma. It leverages blockchain technology, WebAuthn for authentication, and a magic link referral system. The project is developer-friendly, responsive, and optimized for deployment on **Vercel**.

#### Key Features
<<<<<<< HEAD
1. **Airdrop Management**: Distribute digital assets to multiple recipients via blockchain smart contracts.
2. **Referral System**: Magic link-based referrals powered by **Supabase**, inspired by collaborative platforms.
3. **WebAuthn Authentication**: Passkey-based secure user authentication.
4. **Responsive Design**: Optimized for desktop and mobile using **Chakra UI** components.
5. **Blockchain Integration**: Stellar Soroban Smart contract interactions for secure asset transfers, atomic swaps, liquidity pools, sending and receiving.
=======
1. **Airdrop Management**: Distribute digital assets to multiple recipients via blockchain smart contracts, through theme changes and classic games.
2. **Referral System**: Magic link-based referrals powered by **NextAuth.js** and **Firebase (Now Soroban Contact)**, inspired by collaborative platforms.
3. **WebAuthn Authentication**: Stellar's passkey protocol leverages the secp256r1 verification curve, Protocol 21, to enable passkey-powered smart wallets, no dapp to download, no passwords required.
4. **Responsive Design**: Optimized for desktop and mobile using **Tailwind CSS** and **Tremor** components.
5. **Blockchain Integration**: Stellar Soroban Smart contract interactions for secure asset transfers, atomic swaps, liquidity pools, sending and receiving .
>>>>>>> ea98218c
6. **Analytics**: Integrated **Vercel Analytics** for tracking usage.
7. **Classic Games**: Zig3 v3 Airdrop play ground interoduces classic games like **space invades**, and **tertis** where the user is paid to play.

#### Tech Stack
1. **Frontend**: Next.js 14 (React, TypeScript, server-side rendering)
<<<<<<< HEAD
2. **Backend**: Supabase (serverless functions, database, referral system)
3. **Authentication**: WebAuthn (passkeys)
4. **Styling**: Chakra UI
5. **Blockchain**: Smart contracts for airdrops
6. **Deployment**: Vercel (preview mode, cache invalidation) Supabase (edge function, database)
=======
2. **Backend**: Supabase (serverless functions, database), Stellar Soroban smart contracts (referral system)
3. **Authentication**: WebAuthn (passkeys), NextAuth.js (with Firebase adapter)
4. **Styling**: Tailwind CSS, Tremor components
5. **Blockchain**: Stellar Soroban Smart contracts for Sending, recieving, airdroping, swapping, liquidity pools, minting and staking. 
6. **Deployment**: Vercel (serverless, preview mode, cache invalidation)
>>>>>>> ea98218c
7. **Tools**: ESLint, Prettier, Vercel Analytics

#### License
- **MIT License** for both original repositories, ensuring open-source contributions are welcome.

---

### Getting Started

#### **Configure Environment Variables**:
   - Copy `.env.development` to `.env.local`.
   - Copy `supabase/.env.development` to `supabase/.env.local`.
   - Add credentials for:
<<<<<<< HEAD
=======
     - **Soroban** (for referral system and NextAuth.js adapter)
>>>>>>> ea98218c
     - **Supabase** (for serverless functions and database)
     - **SendGrid** (for email-based magic links)
     - Blockchain-related keys (e.g., wallet or contract addresses)

#### **Run Development Server**:
   - **Important**: This project requires Supabase to run locally. First, install the Supabase CLI globally (`npm install -g supabase` or `pnpm add -g supabase`), then run:

   ```bash
   supabase start
   supabase functions serve --env-file ./supabase/.env.local
   ```

   ```bash
   pnpm dev
   ```
   - Open [http://localhost:3000](http://localhost:3000) to view the app.

#### **Running Supabase Locally**:
   - **Prerequisites**:
     - Docker Desktop installed and running
     - Supabase CLI installed globally
     - Node.js 16+ installed

   - **Setup Steps**:
     1. Initialize Supabase (if not already done):
        ```bash
        supabase init
        ```
     2. Start Supabase services:
        ```bash
        supabase start
        ```
        This will start all required services including:
        - PostgreSQL database
        - Supabase Auth
        - Storage
        - Edge Functions
        - Studio (web interface)

     3. Access Supabase Studio:
        - Open [http://localhost:54323](http://localhost:54323)
        - Default credentials:
          - Email: `supabase`
          - Password: `supabase`

     4. Database Management:
        - Use Studio to manage your database schema
        - Create tables, policies, and functions
        - Monitor database performance

     5. Stop Supabase services:
        ```bash
        supabase stop
        ```

   - **Troubleshooting**:
     - If services fail to start, ensure Docker is running
     - Check logs with `supabase logs`
     - Reset local database with `supabase db reset`

#### **Edit and Develop**:
   - Modify `app/page.tsx` for frontend changes (auto-updates in development).
   - Customize smart contracts or backend logic as needed.

---

### Deployment
- **Vercel** is the recommended platform for deployment:
  1. Push the repository to a Git provider (e.g., GitHub).
  2. Import the project into Vercel.
  3. Configure environment variables in Vercel's dashboard.
  4. Deploy with automatic scaling, preview mode, and serverless functions.
- Refer to [Next.js deployment docs](https://nextjs.org/docs/app/building-your-application/deploying) for details.

### Additional Resources
- **Next.js**: [Docs](https://nextjs.org/docs) | [Tutorial](https://nextjs.org/learn) | [GitHub](https://github.com/vercel/next.js)
- **Supabase**: [Docs](https://supabase.com/docs)
- **WebAuthn**: [Guide](https://webauthn.guide)
<<<<<<< HEAD
- **Chakra UI**: [Docs](https://chakra-ui.com/docs/get-started/installation)
=======
- **Passkeys**: [Docs](https://developers.stellar.org/docs/build/apps/guestbook/setup-passkeys)
- **Soroban**: [Docs](https://developers.stellar.org/docs/build/smart-contracts/overview)
- **Tailwind CSS**: [Docs](https://tailwindcss.com/docs)
- **Tremor**: [Docs](https://www.tremor.so/docs/getting-started/installation)
>>>>>>> ea98218c

---

### Contributing
- Fork the repository, make changes, and submit a pull request.
- Ensure code adheres to **ESLint** and **Prettier** standards.
Contributions are welcome! If you'd like to contribute, please fork the repository and submit a pull request.

## License

This project is licensed under the MIT License. See the `LICENSE` file for details.

---<|MERGE_RESOLUTION|>--- conflicted
+++ resolved
@@ -47,37 +47,21 @@
 The merged project, **Zi Airdrop Playground**, is a decentralized application (dApp) built with **Next.js 14**, combining features for secure airdrop management with a referral system inspired by modern platforms like Slack, Notion, and Figma. It leverages blockchain technology, WebAuthn for authentication, and a magic link referral system. The project is developer-friendly, responsive, and optimized for deployment on **Vercel**.
 
 #### Key Features
-<<<<<<< HEAD
 1. **Airdrop Management**: Distribute digital assets to multiple recipients via blockchain smart contracts.
 2. **Referral System**: Magic link-based referrals powered by **Supabase**, inspired by collaborative platforms.
 3. **WebAuthn Authentication**: Passkey-based secure user authentication.
 4. **Responsive Design**: Optimized for desktop and mobile using **Chakra UI** components.
 5. **Blockchain Integration**: Stellar Soroban Smart contract interactions for secure asset transfers, atomic swaps, liquidity pools, sending and receiving.
-=======
-1. **Airdrop Management**: Distribute digital assets to multiple recipients via blockchain smart contracts, through theme changes and classic games.
-2. **Referral System**: Magic link-based referrals powered by **NextAuth.js** and **Firebase (Now Soroban Contact)**, inspired by collaborative platforms.
-3. **WebAuthn Authentication**: Stellar's passkey protocol leverages the secp256r1 verification curve, Protocol 21, to enable passkey-powered smart wallets, no dapp to download, no passwords required.
-4. **Responsive Design**: Optimized for desktop and mobile using **Tailwind CSS** and **Tremor** components.
-5. **Blockchain Integration**: Stellar Soroban Smart contract interactions for secure asset transfers, atomic swaps, liquidity pools, sending and receiving .
->>>>>>> ea98218c
 6. **Analytics**: Integrated **Vercel Analytics** for tracking usage.
 7. **Classic Games**: Zig3 v3 Airdrop play ground interoduces classic games like **space invades**, and **tertis** where the user is paid to play.
 
 #### Tech Stack
 1. **Frontend**: Next.js 14 (React, TypeScript, server-side rendering)
-<<<<<<< HEAD
 2. **Backend**: Supabase (serverless functions, database, referral system)
 3. **Authentication**: WebAuthn (passkeys)
 4. **Styling**: Chakra UI
 5. **Blockchain**: Smart contracts for airdrops
 6. **Deployment**: Vercel (preview mode, cache invalidation) Supabase (edge function, database)
-=======
-2. **Backend**: Supabase (serverless functions, database), Stellar Soroban smart contracts (referral system)
-3. **Authentication**: WebAuthn (passkeys), NextAuth.js (with Firebase adapter)
-4. **Styling**: Tailwind CSS, Tremor components
-5. **Blockchain**: Stellar Soroban Smart contracts for Sending, recieving, airdroping, swapping, liquidity pools, minting and staking. 
-6. **Deployment**: Vercel (serverless, preview mode, cache invalidation)
->>>>>>> ea98218c
 7. **Tools**: ESLint, Prettier, Vercel Analytics
 
 #### License
@@ -91,10 +75,7 @@
    - Copy `.env.development` to `.env.local`.
    - Copy `supabase/.env.development` to `supabase/.env.local`.
    - Add credentials for:
-<<<<<<< HEAD
-=======
-     - **Soroban** (for referral system and NextAuth.js adapter)
->>>>>>> ea98218c
+     - **Soroban** (for referral system)
      - **Supabase** (for serverless functions and database)
      - **SendGrid** (for email-based magic links)
      - Blockchain-related keys (e.g., wallet or contract addresses)
@@ -173,14 +154,9 @@
 - **Next.js**: [Docs](https://nextjs.org/docs) | [Tutorial](https://nextjs.org/learn) | [GitHub](https://github.com/vercel/next.js)
 - **Supabase**: [Docs](https://supabase.com/docs)
 - **WebAuthn**: [Guide](https://webauthn.guide)
-<<<<<<< HEAD
 - **Chakra UI**: [Docs](https://chakra-ui.com/docs/get-started/installation)
-=======
 - **Passkeys**: [Docs](https://developers.stellar.org/docs/build/apps/guestbook/setup-passkeys)
 - **Soroban**: [Docs](https://developers.stellar.org/docs/build/smart-contracts/overview)
-- **Tailwind CSS**: [Docs](https://tailwindcss.com/docs)
-- **Tremor**: [Docs](https://www.tremor.so/docs/getting-started/installation)
->>>>>>> ea98218c
 
 ---
 
